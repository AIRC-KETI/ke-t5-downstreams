--- conflicted
+++ resolved
@@ -1484,11 +1484,7 @@
     seq_pipe.set_hf_data_dir_override("./data")
     seq_pipe.set_hf_cache_dir_override("./cache_dir/huggingface_datasets")
 
-<<<<<<< HEAD
-    task = seq_pipe.get_task('klue_re_tk_idx')
-=======
-    task = seq_pipe.get_task('nikl_cr_coref_span_prediction')
->>>>>>> e6980e48
+    task = seq_pipe.get_task('klue_mrc_gen')
     
     dataset = task.get_dataset(
         sequence_length={"inputs": 512, "targets": 512},
