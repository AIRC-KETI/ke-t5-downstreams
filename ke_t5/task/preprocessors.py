--- conflicted
+++ resolved
@@ -272,78 +272,13 @@
     return ret
 
 
-<<<<<<< HEAD
 @seq_pipe.map_over_dataset
 def tokenize_re_with_tk_idx(x, output_features, input_key='inputs'):
-=======
-@seq_pipe.map_over_dataset_batched_format
-def create_doc_span(x, 
-                    output_features, 
-                    span_length=448, 
-                    doc_stride=128, 
-                    input_key='inputs'):
-
-    ret = {
-        'id': [],
-        'span_ch_start': [],
-        'span_ch_end': [],
-    }
-
-    if input_key not in ret:
-        ret[input_key] = []
-    
-    keep_features = [k for k in x.keys() if k not in ret]
-
-    for keep_f in keep_features:
-        ret[keep_f] = []
-
-    batch_len = len(x[input_key])
-
-    tokenizer = output_features[input_key].tokenizer
-
-    for ex_idx in range(batch_len):
-        inputs = x[input_key][ex_idx]
-        input_hf = tokenizer(inputs, add_special_tokens=False)
-        input_ids = input_hf.input_ids
-
-        doc_spans = []
-        start_offset = 0
-        while start_offset < len(input_ids):
-            length = len(input_ids) - start_offset
-            if length > span_length:
-                length = span_length
-            doc_spans.append((start_offset, length))
-            if start_offset + length == len(input_ids):
-                break
-            start_offset += min(length, doc_stride)
-
-        for doc_idx, doc_span in enumerate(doc_spans):
-            doc_tk_st, doc_tk_ed = doc_span[0], doc_span[0] + doc_span[1] - 1
-
-            doc_ch_st = input_hf.token_to_chars(doc_tk_st).start
-            doc_ch_ed = input_hf.token_to_chars(doc_tk_ed).end
-
-            ret['id'].append('{}:{}'.format(x['id'][ex_idx], doc_idx))
-            ret['span_ch_start'].append(doc_ch_st)
-            ret['span_ch_end'].append(doc_ch_ed)
-            ret[input_key].append(inputs[doc_ch_st:doc_ch_ed])
-            
-            for keep_f in keep_features:
-                if keep_f in x:
-                    ret[keep_f].append(copy.deepcopy(x[keep_f][ex_idx]))
-
-    return ret
-
-
-@seq_pipe.map_over_dataset
-def tokenize_and_preproc_cr_span_extraction(x, output_features, iob2_tags=_DEFAULT_SPAN_TAGS, input_key='inputs'):
->>>>>>> e6980e48
     ret = {}
 
     inputs = x[input_key]
     tokenizer = output_features[input_key].tokenizer
     ret[f'{input_key}_pretokenized'] = inputs
-<<<<<<< HEAD
     input_hf = tokenizer(inputs)
     input_ids = input_hf.input_ids
 
@@ -451,7 +386,73 @@
     ex['id'] = x['id']
 
     return ex
-=======
+
+@seq_pipe.map_over_dataset_batched_format
+def create_doc_span(x, 
+                    output_features, 
+                    span_length=448, 
+                    doc_stride=128, 
+                    input_key='inputs'):
+
+    ret = {
+        'id': [],
+        'span_ch_start': [],
+        'span_ch_end': [],
+    }
+
+    if input_key not in ret:
+        ret[input_key] = []
+    
+    keep_features = [k for k in x.keys() if k not in ret]
+
+    for keep_f in keep_features:
+        ret[keep_f] = []
+
+    batch_len = len(x[input_key])
+
+    tokenizer = output_features[input_key].tokenizer
+
+    for ex_idx in range(batch_len):
+        inputs = x[input_key][ex_idx]
+        input_hf = tokenizer(inputs, add_special_tokens=False)
+        input_ids = input_hf.input_ids
+
+        doc_spans = []
+        start_offset = 0
+        while start_offset < len(input_ids):
+            length = len(input_ids) - start_offset
+            if length > span_length:
+                length = span_length
+            doc_spans.append((start_offset, length))
+            if start_offset + length == len(input_ids):
+                break
+            start_offset += min(length, doc_stride)
+
+        for doc_idx, doc_span in enumerate(doc_spans):
+            doc_tk_st, doc_tk_ed = doc_span[0], doc_span[0] + doc_span[1] - 1
+
+            doc_ch_st = input_hf.token_to_chars(doc_tk_st).start
+            doc_ch_ed = input_hf.token_to_chars(doc_tk_ed).end
+
+            ret['id'].append('{}:{}'.format(x['id'][ex_idx], doc_idx))
+            ret['span_ch_start'].append(doc_ch_st)
+            ret['span_ch_end'].append(doc_ch_ed)
+            ret[input_key].append(inputs[doc_ch_st:doc_ch_ed])
+            
+            for keep_f in keep_features:
+                if keep_f in x:
+                    ret[keep_f].append(copy.deepcopy(x[keep_f][ex_idx]))
+
+    return ret
+
+
+@seq_pipe.map_over_dataset
+def tokenize_and_preproc_cr_span_extraction(x, output_features, iob2_tags=_DEFAULT_SPAN_TAGS, input_key='inputs'):
+    ret = {}
+
+    inputs = x[input_key]
+    tokenizer = output_features[input_key].tokenizer
+    ret[f'{input_key}_pretokenized'] = inputs
     input_hf = tokenizer(inputs, add_special_tokens=False)
     input_ids = input_hf.input_ids
     ret[input_key] = input_ids
@@ -598,4 +599,3 @@
 
     return ret
 
->>>>>>> e6980e48
