# KE-T5 Downstreams

## Downstreams

Huggingface Echo System을 사용하시는 분들을 위해, 여러 다운스트림 태스크들을 학습시킬 수 있는 모듈을 만들었습니다.
Google의 seqio 일부를 huggingface datasets용으로 만든 `ke_t5.pipe`를 이용하여 명령어 한줄로 task들을 학습시켜볼 수 있습니다.

### Install requirements

모듈 사용에 필요한 패키지들을 설치해줍니다.
```bash
    pip install -r requirements.txt
```

### Type of Model

기본 제공되는 모델들은 크게 2가지로 분류됩니다.
1. Seq2Seq Model (Generative)
2. Encoder Model (BERT like)

Seq2Seq 모델은 입력과 출력이 모두 텍스트이며, Encoder 모델은 Output이 Class logtis(Token level, Sequence level)인 경우가 대부분입니다.

Task의 이름 뒤에 `_gen`이 붙는 경우는 이러한 seq2seq 모델들을 학습시킬 수 있는 task들입니다.
`_gen`이 없는 태스크들은 Encoder 모델에 헤드를 붙여 학습시킬 수 있는 태스크들입니다. (seq2seq으로만 가능한 task의 경우 네이밍 규칙 예외가 존재합니다)


### Training Downstream


지원되는 다운스트림은 ke_t5/task/task.py를 참조하시기 바랍니다.
아래는 KE-T5모델을 이용하여 `nikl_summarization_summary_split`을 학습시키는 경우를 보여줍니다.
(`summarization` task는 generative 모델만 학습니 가능하기 때문에 `_gen`이 붙지 않습니다.)
(**주의** NIKL과 같이 자동으로 다운 받지 못하는 데이터셋은 직접 데이터를 다운받아 압축을 푼 후 루트 디렉토리의 위치를 --hf_data_dir로 입력해줘야 합니다. NIKL 데이터를 준비하는 방법은 [여기](https://github.com/AIRC-KETI/Korean-Copora)를 참고하시기 바랍니다.)

```bash
python -m torch.distributed.launch --nproc_per_node=2 train_ddp.py \
    --batch 32 \
    --hf_data_dir "./data" \
    --hf_cache_dir "./cache_dir/huggingface_datasets" \
    --train_split "train[:90%]" \
    --test_split "train[90%:]" \
    --pass_only_model_io true \
    --gin_param="get_dataset.sequence_length={'inputs':512, 'targets':512}" \
    --gin_param="ke_t5.task.utils.get_vocabulary.vocab_name='KETI-AIR/ke-t5-base'" \
    --pre_trained_model="KETI-AIR/ke-t5-base" \
    --model_name "transformers:T5ForConditionalGeneration" \
    --task 'nikl_summarization_summary_split'
```

**--pass_only_model_io**를 true로 설정하면 모델의 IO로 사용되는 feature로만 mini batch를 만듭니다. 대부분의 generative 모델은 모델의 input과 taget tensor만으로 성능을 측정할 수 있기 때문에 이 값을 true로하면 불필요한 연산을 줄일 수 있습니다. 몇몇 다른 task들의 경우 모델의 input과 target만으로 성능을 측정할 수 없는 경우(NER, extractive QA, etc...)가 있는데, 이 경우에는 이 값을 false로 설정해주어야 합니다. 기본값은 false입니다.

위 예제와 같이 **gin_param**으로 사용할 데이터들의 sequence length와 target length를 입력해주고,
데이터를 preprocessing하는데 사용할 huggingface tokenizer의 이름을 지정해줄 수 있습니다.
이러한 값들을 미리 ***.gin**파일에 입력하여 **--gin_file**로 지정할 수 있습니다.

**gin/train_default.gin** 파일의 경우를 살펴보면, 아래와 같습니다.

```python
get_dataset.sequence_length={'inputs':512, 'targets':512}
ke_t5.task.utils.get_vocabulary.vocab_name='KETI-AIR/ke-t5-base'

get_optimizer.optimizer_cls=@AdamW
AdamW.lr=1e-3
AdamW.betas=(0.9, 0.999)
AdamW.eps=1e-06
AdamW.weight_decay=1e-2
```


위에서 보듯이 sequence length와 사용할 vocabulary 뿐만 아니라 사용할 optimizer와 파라미터까지 지정되어 있는 것을 확인할 수 있습니다. 이를 이용하여 학습을 시키려면 아래와 같이 입력합니다.


```bash
python -m torch.distributed.launch --nproc_per_node=2 train_ddp.py \
    --batch 32 \
    --gin_file="gin/train_default.gin" \
    --pre_trained_model="KETI-AIR/ke-t5-base" \
    --model_name transformers:T5ForConditionalGeneration \
    --task 'nikl_summarization_summary_split'
```


KE-T5 뿐만 아니라 다른 모델들을 이용해서도 task를 학습할 수 있습니다.
**klue/roberta-small** 모델을 이용하여 klue topic classification을 학습하는 경우 아래와 같이 입력합니다.
이 경우 RoBERTa를 이용한 sequence classification 모델은 transformers package의 RobertaForSequenceClassification 클래스입니다.
`{모듈 경로}:{클래스 이름}` 형태로 **--model_name**에 입력해줍니다. 개인이 만든 모델들도 입력과 출력이 huggingface 모델과 동일하다면 똑같이 학습시킬 수 있습니다.
(gin/klue_roberta_tc.gin에는 vocabulary를 klue/roberta-small의 vocabulary로 설정합니다. classification의 경우 `targets`의 `seqeunce length`는 큰 의미가 없습니다.)


```bash
python -m torch.distributed.launch --nproc_per_node=2 train_ddp.py \
    --batch_size 16 \
    --gin_file="gin/klue_roberta_tc.gin" \
    --pre_trained_model "klue/roberta-small" \
    --model_name transformers:RobertaForSequenceClassification \
    --task 'klue_tc'
```


학습을 더 진행하고 싶다면 **--resume**에 true나 체크포인트 경로를 입력해줍니다. (true의 경우 기본 경로에서 체크포인트를 로드함)
모델은 huggingface `save_pretrained` 함수로 저장하여 나중에 `from_pretrained`로 로딩하려면 저장할 폴더 경로를 **--hf_path**에 입력해줍니다.


```bash
python -m torch.distributed.launch --nproc_per_node=2 train_ddp.py \
    --batch_size 16 \
    --gin_file="gin/klue_roberta_tc.gin" \
    --pre_trained_model "klue/roberta-small" \
    --model_name transformers:RobertaForSequenceClassification \
    --task 'klue_tc' \
    --resume true \
    --hf_path hf_out/klue_bert_tc
```


지금까지의 모든 설명은 distributed setting이었씁니다. **--nproc_per_node**가 학습에 사용할 gpu의 갯수를 말해줍니다.
Single GPU로 학습을 하려면 이 값을 1로 설정하거나, `python -m torch.distributed.launch --nproc_per_node=2` 부분을 `python`으로 바꿔줍니다.

## Test downstream tasks

Test를 할때, generative model의 경우는 huggingface의 beam search, top_p, top_k 등을 위해 generate함수를 사용하고 싶을 수 있습니다.
이 경우 `EvaluationHelper`의 **model_fn**으로 사용하고 싶은 함수 이름을 입력하고,
**model_kwargs**로 함수의 keyword arguments를 입력하면 됩니다. (입력하지 않았을 경우 task에 지정된 kwargs가 입력됩니다.)
**model_input_keys**로 함수에 입력될 데이터의 필드를 정할수 있으며 입력하지 않았을 경우 `input_ids`만 입력됩니다. (이 값은 모델에 입력될 key의 배열입니다.)

**gin/test_default_gen.gin**
```python
get_dataset.sequence_length={'inputs':512, 'targets':512}
ke_t5.task.utils.get_vocabulary.vocab_name='KETI-AIR/ke-t5-base'

EvaluationHelper.model_fn='generate'
EvaluationHelper.model_kwargs={
                "early_stopping": True,
                "length_penalty": 2.0,
                "max_length": 200,
                "min_length": 30,
                "no_repeat_ngram_size": 3,
                "num_beams": 4,
            }
# EvaluationHelper.model_input_keys=['input_ids']
```

```bash

# Test!!!

python -m torch.distributed.launch --nproc_per_node=2 test_ddp.py \
    --gin_file="gin/test_default_gen.gin" \
    --model_name "transformers:T5ForConditionalGeneration" \
    --task 'nikl_summarization_summary_split' \
    --test_split test \
    --resume true
```


### Downstream and Model List

현재 지원되는 다운스트림들의 일부입니다.

| Task 이름 | 형태 |
| --- | --- |
| `klue_tc_gen` | Generative |
| `klue_tc` | Sequence Classification - single_label_classification |
| `klue_nli_gen` | Generative |
| `klue_nli` | Sequence Classification - single_label_classification |
| `klue_sts_gen` | Generative |
| `klue_sts` | Sequence Classification - regression |
| `klue_re` | Sequence Classification - single_label_classification |
| `klue_ner` | Token Classification |
| `nikl_ner` | Token Classification |
| `nikl_ner2020` | Token Classification |
| `nikl_summarization_summary` | Generative |
| `nikl_summarization_topic` | Generative |
| `korquad_gen` | Generative |
| `korquad_gen_context_free` | Generative |
| `kor_3i4k_gen` | Sequence Classification - single_label_classification |
| `kor_3i4k` | Sequence Classification - single_label_classification |


현재 지원되는 T5기반 모델입니다.

| 모델 이름 | 형태 |
| --- | --- |
| `transformers:T5ForConditionalGeneration` | Generative |
| `T5EncoderForSequenceClassificationSimple` | Sequence Classification - single_label_classification |
| `T5EncoderForSequenceClassificationMean` | Sequence Classification - single_label_classification |
| `T5EncoderForTokenClassification` | Token Classification |
| `T5EncoderForEntityRecognitionWithCRF` | Token Classification |


### Custom model

Huggingface model을 상속받아 huggingface output type으로 forward에서 return한다면 이 모델도 사용할 수 있습니다.
예를들어 my_model.py를 다음과 같이 만들었다고 가정합니다. (모델 생성은 ke_t5/models/models.py를 참조해 주세요.)

**my_model_dir/my_model.py**
```python
from transformers import T5EncoderModel
from ke_t5.models.loader import register_model

@register_model("abcdefg")
class MyModel(T5EncoderModel):
    ...

```

위의 `@register_model` 데코레이터는 `MyModel` 클래스를 **abcdefg**라고 등록한다는 것입니다.
따라서 **--model_name**으로 모듈 이름 없이 **abcdefg**를 입력해주면 됩니다.
만약 저 decorator를 붙이지 않았을 경우는 **my_model_dir.my_model:MyModel**로 입력해주면 됩니다.

예를 들어 기본 제공되는 모델들중 `T5EncoderForSequenceClassificationMean` 클래스는 ke_t5.models.models에 위치해 있고,
**T5EncoderForSequenceClassificationMean**으로 이름을 등록했기 때문에,
**T5EncoderForSequenceClassificationMean** 또는 **ke_t5.models.models:T5EncoderForSequenceClassificationMean** 둘 중 아무거나 **--model_name**으로 입력할 수 있습니다.
또한 Camel case로 명명된 Class의 경우 **ke_t5.models.models:t5_encoder_for_sequence_classification_mean**와 같이 대문자마다 `_`를 대신 이용하셔도 됩니다.

custom module을 train_ddp script에서 동작하게 하려면 **--module_import**에 모듈의 경로를 입력해줍니다.
```bash
python -m torch.distributed.launch --nproc_per_node=2 train_ddp.py \
    --batch_size 16 \
    --gin_file="my_model.gin" \
    --pre_trained_model "path_to_pretrained_model_weights" \
    --model_name "abcdefg" \
    --task 'klue_tc' \
    --module_import "my_model_dir.my_model"
```

자신의 모델에 맞는 huggingface vocab path를 입력해주는 것을 잊지마세요.


### Samples

몇가지 샘플 모델을 공유합니다.

| task | model | base model | URL |
| --- | --- | --- | --- |
| `nikl_ner` | `T5EncoderForEntityRecognitionWithCRF` | **KETI-AIR/ke-t5-base** | [Download](https://drive.google.com/file/d/1qJOxWpWgb0nJP8rgsK2PqVY9Cr_jOpXm/view?usp=sharing) |
| `nikl_ner2020` | `T5EncoderForEntityRecognitionWithCRF` | **KETI-AIR/ke-t5-base** | [Download](https://drive.google.com/file/d/1ijN_y26QFwq26BXRYbGHSJFukkZvxOZh/view?usp=sharing) |


Sample code (샘플 모델 중 nikl_ner 모델들을 다운 받았다고 가정)

```python

from transformers import T5Tokenizer
from ke_t5.models import loader, models

model_path = 'path_to_model_directory'
model_name = 'T5EncoderForEntityRecognitionWithCRF'
model_cls = loader.load_model(model_name)

tokenizer = T5Tokenizer.from_pretrained(model_path)
model = model_cls.from_pretrained(model_path)
id2label = model.config.id2label

# 출처 : 경상일보(http://www.ksilbo.co.kr)
# author: 이춘봉기자 bong@ksilbo.co.kr
# URL: http://www.ksilbo.co.kr/news/articleView.html?idxno=903455
input_txt = "울산시설공단은 다양한 꽃·나무 감상 기회를 제공해 시민들의 \
    코로나 블루를 해소하고 이색적인 공간을 연출하기 위해 울산대공원 울산대종 \
    뒤편 야외공연장 상단에 해바라기 정원을 조성했다고 13일 밝혔다."

inputs = tokenizer(input_txt, return_tensors="pt")
output = model(
        input_ids=inputs.input_ids,
        attention_mask=inputs.attention_mask,
    )

input_ids = inputs.input_ids[0]
predicted_classes = output.logits[0]
inp_tks = [tokenizer.decode(x) for x in input_ids]
lbls = [id2label[x] for x in predicted_classes]
print(list(zip(inp_tks, lbls)))


# --------------------------------------------------------
## NIKL NER의 경우
[('울산', 'B-OG'), ('시설공단', 'I-OG'), ('은', 'O'), ('다양한', 'O'), 
('꽃', 'B-PT'), ('·', 'O'), ('나무', 'B-PT'), ('감상', 'O'), 
('기회를', 'O'), ('제공해', 'O'), ('시민들의', 'B-CV'), ('코로나', 'O'), 
('블루', 'O'), ('를', 'O'), ('해소하고', 'O'), ('이색적인', 'O'), 
('공간을', 'O'), ('연출', 'O'), ('하기', 'O'), ('위해', 'O'), 
('울산', 'B-LC'), ('대', 'I-LC'), ('공원', 'I-LC'), ('울산', 'B-LC'), 
('대', 'I-LC'), ('종', 'I-LC'), ('뒤편', 'B-TM'), ('야외', 'O'), 
('공연장', 'O'), ('상단', 'O'), ('에', 'O'), ('해바라기', 'B-PT'), 
('정원을', 'O'), ('조성했다', 'O'), ('고', 'O'), ('13', 'B-DT'), 
('일', 'I-DT'), ('밝혔다', 'O'), ('.', 'O'), ('</s>', 'O')]

## NIKL NER 2020의 경우
[('울산', 'B-OGG_POLITICS'), ('시설공단', 'I-OGG_POLITICS'), 
('은', 'O'), ('다양한', 'O'), ('꽃', 'B-PT_PART'), ('·', 'O'), 
('나무', 'O'), ('감상', 'O'), ('기회를', 'O'), ('제공해', 'O'), 
('시민들의', 'O'), ('코로나', 'O'), ('블루', 'O'), ('를', 'O'), 
('해소하고', 'O'), ('이색적인', 'O'), ('공간을', 'O'), ('연출', 'O'), 
('하기', 'O'), ('위해', 'O'), ('울산', 'B-LC_OTHERS'), 
('대', 'I-LC_OTHERS'), ('공원', 'I-LC_OTHERS'), 
('울산', 'B-AF_CULTURAL_ASSET'), ('대', 'I-AF_CULTURAL_ASSET'), 
('종', 'I-AF_CULTURAL_ASSET'), ('뒤편', 'O'), ('야외', 'O'), 
('공연장', 'O'), ('상단', 'O'), ('에', 'O'), ('해바라기', 'B-PT_FLOWER'), 
('정원을', 'O'), ('조성했다', 'O'), ('고', 'O'), ('13', 'B-DT_DAY'), 
('일', 'I-DT_DAY'), ('밝혔다', 'O'), ('.', 'O'), ('</s>', 'O')]
# --------------------------------------------------------
```

### Training configurations

Task별 모델 학습에 사용된 configuration들 입니다.

#### Relation Extraction (T5EncoderForSequenceClassificationMeanSubmeanObjmean)

**train_RE.gin**

```python
get_dataset.sequence_length={'inputs':512, 'targets':512}
ke_t5.task.utils.get_vocabulary.vocab_name='KETI-AIR/ke-t5-base'

get_optimizer.optimizer_cls=@AdamW
AdamW.lr=1e-5
AdamW.betas=(0.9, 0.999)
AdamW.eps=1e-06
AdamW.weight_decay=1e-2
```

**Command**

```bash
CUDA_VISIBLE_DEVICES='0' python train_ddp.py --batch_size 32 --gin_file="gin/train_RE.gin" --pre_trained_model "KETI-AIR/ke-t5-base" --model_name T5EncoderForSequenceClassificationMeanSubmeanObjmean     --task 'klue_re_tk_idx' -epochs 50 --train_split train --valid_split test
```

<<<<<<< HEAD
**Performance**
| task | model | base model | <sup>*</sup>F1<sup>_mic_</sup> |
| --- | --- | --- | --- |
| KLUE RE | KLUE-RoBERTa-base | RoBERTa-base | 66.66	 |
| KLUE RE | KLUE-RoBERTa-large | RoBERTa-large | 69.59	 |
| KLUE RE | T5EncoderForSequenceClassification  MeanSubmeanObjmean | KETI-AIR/ke-t5-base | 73.45	 |

>_* The F1-Score<sup>_mic_</sup> of KLUE-RE is micro-averaged F1 score ignoring the no_relation._
=======
#### Topic Classification (T5EncoderForSequenceClassificationMean)

**gin/train_default.gin**

```python
get_dataset.sequence_length={'inputs':512, 'targets':512}
ke_t5.task.utils.get_vocabulary.vocab_name='KETI-AIR/ke-t5-base'

get_optimizer.optimizer_cls=@AdamW
AdamW.lr=3e-4
AdamW.betas=(0.9, 0.999)
AdamW.eps=1e-06
AdamW.weight_decay=1e-2
```

**gin/test_default.gin**

```python
get_dataset.sequence_length={'inputs':512, 'targets':512}
ke_t5.task.utils.get_vocabulary.vocab_name='KETI-AIR/ke-t5-base'

EvaluationHelper.model_fn='forward'
EvaluationHelper.model_input_keys=['input_ids', 'attention_mask']
```

**Command**

```bash
EPOCHS=3
BSZ=24
NUM_PROC=8
WORKERS=0

PRE_TRAINED_MODEL="KETI-AIR/ke-t5-base"

TASK=klue_tc
MODEL=T5EncoderForSequenceClassificationMean

# training
python -m torch.distributed.launch --nproc_per_node=${NUM_PROC} \
    train_ddp.py \
    --gin_file="tmp/train_default.gin" \
    --model_name ${MODEL} --task ${TASK} \
    --train_split "train" --valid_split "test" \
    --epochs ${EPOCHS} \
    --batch_size ${BSZ} \
    --workers ${WORKERS} \
    --pre_trained_model ${PRE_TRAINED_MODEL}

# test
python -m torch.distributed.launch --nproc_per_node=${NUM_PROC} \
    test_ddp.py \
    --gin_file="tmp/test_default.gin" \
    --model_name ${MODEL} \
    --task ${TASK} \
    --batch_size ${BSZ} \
    --pre_trained_model ${PRE_TRAINED_MODEL} \
    --resume output/${MODEL}_KETI-AIR_ke-t5-base/${TASK}/weights/best_model.pth
```

**Performance**
| task | model | base model | Acc. |
| --- | --- | --- | --- |
| KLUE TC | T5EncoderForSequenceClassificationMean | ke-t5-base | 85.579	 |


#### Natural Language Inference (T5EncoderForSequenceClassificationMean)

gin file은 topic classification과 동일합니다.

**Command**

```bash
EPOCHS=15
BSZ=24
NUM_PROC=8
WORKERS=0

PRE_TRAINED_MODEL="KETI-AIR/ke-t5-base"

TASK=klue_tc
MODEL=T5EncoderForSequenceClassificationMean

# training
python -m torch.distributed.launch --nproc_per_node=${NUM_PROC} \
    train_ddp.py \
    --gin_file="tmp/train_default.gin" \
    --model_name ${MODEL} --task ${TASK} \
    --train_split "train" --valid_split "test" \
    --epochs ${EPOCHS} \
    --batch_size ${BSZ} \
    --workers ${WORKERS} \
    --pre_trained_model ${PRE_TRAINED_MODEL}

# test
python -m torch.distributed.launch --nproc_per_node=${NUM_PROC} \
    test_ddp.py \
    --gin_file="tmp/test_default.gin" \
    --model_name ${MODEL} \
    --task ${TASK} \
    --batch_size ${BSZ} \
    --pre_trained_model ${PRE_TRAINED_MODEL} \
    --resume output/${MODEL}_KETI-AIR_ke-t5-base/${TASK}/weights/best_model.pth
```

**Performance**
| task | model | base model | Acc. |
| --- | --- | --- | --- |
| KLUE NLI | T5EncoderForSequenceClassificationMean | ke-t5-base | 85 |
>>>>>>> eac83bbb


## Seq Pipe

TODO Seq pipe에 대하여 설명할 것.

## TODO

- [ ] Seq Pipe 설명 추가
- [ ] Generative model을 위한 Mixture task 추가
- [ ] Coreference Resolution 코드 추가<|MERGE_RESOLUTION|>--- conflicted
+++ resolved
@@ -326,7 +326,6 @@
 CUDA_VISIBLE_DEVICES='0' python train_ddp.py --batch_size 32 --gin_file="gin/train_RE.gin" --pre_trained_model "KETI-AIR/ke-t5-base" --model_name T5EncoderForSequenceClassificationMeanSubmeanObjmean     --task 'klue_re_tk_idx' -epochs 50 --train_split train --valid_split test
 ```
 
-<<<<<<< HEAD
 **Performance**
 | task | model | base model | <sup>*</sup>F1<sup>_mic_</sup> |
 | --- | --- | --- | --- |
@@ -335,7 +334,8 @@
 | KLUE RE | T5EncoderForSequenceClassification  MeanSubmeanObjmean | KETI-AIR/ke-t5-base | 73.45	 |
 
 >_* The F1-Score<sup>_mic_</sup> of KLUE-RE is micro-averaged F1 score ignoring the no_relation._
-=======
+
+
 #### Topic Classification (T5EncoderForSequenceClassificationMean)
 
 **gin/train_default.gin**
@@ -445,7 +445,7 @@
 | task | model | base model | Acc. |
 | --- | --- | --- | --- |
 | KLUE NLI | T5EncoderForSequenceClassificationMean | ke-t5-base | 85 |
->>>>>>> eac83bbb
+
 
 
 ## Seq Pipe
